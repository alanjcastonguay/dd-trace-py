--- conflicted
+++ resolved
@@ -1,74 +1,5 @@
 version: "3"
 # remember to use this compose file __ONLY__ for development/testing purposes
-<<<<<<< HEAD
-elasticsearch:
-    image: elasticsearch:2.3
-    ports:
-        - "127.0.0.1:9200:9200"
-cassandra:
-    image: cassandra:3.7
-    ports:
-        - "127.0.0.1:9042:9042"
-postgres:
-    image: postgres:9.5
-    environment:
-        - POSTGRES_PASSWORD=$TEST_POSTGRES_PASSWORD
-        - POSTGRES_USER=$TEST_POSTGRES_USER
-        - POSTGRES_DB=$TEST_POSTGRES_DB
-    ports:
-        - "127.0.0.1:5432:5432"
-mysql:
-    image: mysql:5.7
-    environment:
-        - MYSQL_ROOT_PASSWORD=$TEST_MYSQL_ROOT_PASSWORD
-        - MYSQL_PASSWORD=$TEST_MYSQL_PASSWORD
-        - MYSQL_USER=$TEST_MYSQL_USER
-        - MYSQL_DATABASE=$TEST_MYSQL_DATABASE
-    ports:
-        - "127.0.0.1:3306:3306"
-redis:
-    image: redis:3.2
-    ports:
-        - "127.0.0.1:6379:6379"
-rediscluster:
-    image: grokzen/redis-cluster:4.0.9
-    environment:
-        - IP=0.0.0.0
-    ports:
-        - "127.0.0.1:7000:7000"
-        - "127.0.0.1:7001:7001"
-        - "127.0.0.1:7002:7002"
-        - "127.0.0.1:7003:7003"
-        - "127.0.0.1:7004:7004"
-        - "127.0.0.1:7005:7005"
-mongo:
-    image: mongo:3.2
-    ports:
-        - "127.0.0.1:27017:27017"
-memcached:
-    image: memcached:1.4
-    ports:
-        - "127.0.0.1:11211:11211"
-moto:
-    # container that executes mocked AWS services; this is a custom
-    # build that runs all of them in a single container. It is built
-    # using this fork: https://github.com/palazzem/moto/tree/palazzem/docker-service
-    image: datadog/docker-library:moto_1_0_1
-    ports:
-        - "127.0.0.1:5000:5000"
-        - "127.0.0.1:5001:5001"
-        - "127.0.0.1:5002:5002"
-        - "127.0.0.1:5003:5003"
-        - "127.0.0.1:5004:5004"
-        - "127.0.0.1:5005:5005"
-ddagent:
-    image: datadog/docker-dd-agent
-    environment:
-        - DD_BIND_HOST=0.0.0.0
-        - DD_API_KEY=invalid_key_but_this_is_fine
-    ports:
-        - "127.0.0.1:8126:8126"
-=======
 
 services:
     elasticsearch:
@@ -100,6 +31,17 @@
         image: redis:3.2-alpine
         ports:
             - "127.0.0.1:6379:6379"
+    rediscluster:
+        image: grokzen/redis-cluster:4.0.9
+        environment:
+            - IP=0.0.0.0
+        ports:
+            - "127.0.0.1:7000:7000"
+            - "127.0.0.1:7001:7001"
+            - "127.0.0.1:7002:7002"
+            - "127.0.0.1:7003:7003"
+            - "127.0.0.1:7004:7004"
+            - "127.0.0.1:7005:7005"
     mongo:
         image: mongo:3.6
         ports:
@@ -126,5 +68,4 @@
             - DD_BIND_HOST=0.0.0.0
             - DD_API_KEY=invalid_key_but_this_is_fine
         ports:
-            - "127.0.0.1:8126:8126"
->>>>>>> 84628698
+            - "127.0.0.1:8126:8126"