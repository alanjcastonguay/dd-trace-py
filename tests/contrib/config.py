"""
testing config.
"""

import os


# default config for backing services
# NOTE: defaults may be duplicated in the .env file; update both or
# simply write down a function that parses the .env file

ELASTICSEARCH_CONFIG = {
    'port': int(os.getenv("TEST_ELASTICSEARCH_PORT", 9200)),
}

CASSANDRA_CONFIG = {
    'port': int(os.getenv("TEST_CASSANDRA_PORT", 9042)),
}

POSTGRES_CONFIG = {
    'host' : 'localhost',
    'port': int(os.getenv("TEST_POSTGRES_PORT", 5432)),
    'user' : os.getenv("TEST_POSTGRES_USER", "postgres"),
    'password' : os.getenv("TEST_POSTGRES_PASSWORD", "postgres"),
    'dbname' : os.getenv("TEST_POSTGRES_DB", "postgres"),
}

MYSQL_CONFIG = {
    'host' : '127.0.0.1',
    'port' : int(os.getenv("TEST_MYSQL_PORT", 3306)),
    'user' : os.getenv("TEST_MYSQL_USER", 'test'),
    'password' : os.getenv("TEST_MYSQL_PASSWORD", 'test'),
    'database' : os.getenv("TEST_MYSQL_DATABASE", 'test'),
}

REDIS_CONFIG = {
    'port': int(os.getenv("TEST_REDIS_PORT", 6379)),
}

REDISCLUSTER_CONFIG = {
    'host': '127.0.0.1',
    'ports': os.getenv('TEST_REDISCLUSTER_PORTS', '7000,7001,7002,7003,7004,7005'),
}

MONGO_CONFIG = {
    'port': int(os.getenv("TEST_MONGO_PORT", 27017)),
}

MEMCACHED_CONFIG = {
    'host' : os.getenv('TEST_MEMCACHED_HOST', '127.0.0.1'),
    'port': int(os.getenv("TEST_MEMCACHED_PORT", 11211)),
}

<<<<<<< HEAD
INFLUX_CONFIG = {
    'host': os.getenv("TEST_INFLUX_HOST", '127.0.0.1'),
    'port': int(os.getenv("TEST_INFLUX_PORT", 8086)),
=======
VERTICA_CONFIG = {
    'host': os.getenv('TEST_VERTICA_HOST', '127.0.0.1'),
    'port': os.getenv('TEST_VERTICA_PORT', 5433),
    'user': os.getenv('TEST_VERTICA_USER', 'dbadmin'),
    'password': os.getenv('TEST_VERTICA_PASSWORD', 'abc123'),
    'database': os.getenv('TEST_VERTICA_DATABASE', 'docker'),
>>>>>>> 7db12f1c
}<|MERGE_RESOLUTION|>--- conflicted
+++ resolved
@@ -51,16 +51,15 @@
     'port': int(os.getenv("TEST_MEMCACHED_PORT", 11211)),
 }
 
-<<<<<<< HEAD
 INFLUX_CONFIG = {
     'host': os.getenv("TEST_INFLUX_HOST", '127.0.0.1'),
     'port': int(os.getenv("TEST_INFLUX_PORT", 8086)),
-=======
+}
+
 VERTICA_CONFIG = {
     'host': os.getenv('TEST_VERTICA_HOST', '127.0.0.1'),
     'port': os.getenv('TEST_VERTICA_PORT', 5433),
     'user': os.getenv('TEST_VERTICA_USER', 'dbadmin'),
     'password': os.getenv('TEST_VERTICA_PASSWORD', 'abc123'),
     'database': os.getenv('TEST_VERTICA_DATABASE', 'docker'),
->>>>>>> 7db12f1c
 }