--- conflicted
+++ resolved
@@ -4,12 +4,8 @@
 
 import time
 
-<<<<<<< HEAD
 from nose.tools import assert_raises, eq_
-=======
-from nose.tools import eq_
 from unittest.case import SkipTest
->>>>>>> 22cda0fa
 
 from ddtrace.tracer import Tracer
 from ddtrace import encoding
